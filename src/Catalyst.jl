--- conflicted
+++ resolved
@@ -23,17 +23,12 @@
 
 import Base: (==), hash, size, getindex, setindex, isless, Sort.defalg, length, show
 import MacroTools, LightGraphs
-<<<<<<< HEAD
-import Nemo: FlintZZ, matrix, nullspace, rank
-=======
 const LG = LightGraphs
+const MT = ModelingToolkit
 
 import AbstractAlgebra; const AA = AbstractAlgebra
->>>>>>> 27a76000
 
-# convenience shorthands for packages
-const MT = ModelingToolkit
-const LG = LightGraphs
+
 
 # as used in Catlab
 const USE_GV_JLL = Ref(false)
