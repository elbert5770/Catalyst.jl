__precompile__()

module DiffEqBiological

using Reexport
using DiffEqBase
using DiffEqJump
using SymEngine
using MacroTools
using DataStructures
using Parameters
@reexport using DiffEqBase, DiffEqJump
using Compat
@reexport using DynamicPolynomials
using HomotopyContinuation
using LinearAlgebra
using Plots

const ExprValues = Union{Expr,Symbol,Float64,Int}                   

include("reaction_network.jl")
include("maketype.jl")
include("network_properties.jl")
include("massaction_jump_utils.jl")
include("problem.jl")
include("equilibrate_utils.jl")

# reaction network macro
export @reaction_network, @reaction_func, @min_reaction_network
<<<<<<< HEAD
export addodes!, addsdes!, addjumps!, addequi!, manage_reaction_network!
=======

# functions to query network properties
export speciesmap, paramsmap, numspecies, numreactions, numparams
export odeexprs, jacobianexprs, noiseexprs, jumpexprs
export get_substrate_stoich, get_net_stoich
export rxtospecies_depgraph, speciestorx_depgraph, rxtorx_depgraph

# functions to add mathematical equations to the network
export addodes!, addsdes!, addjumps!

# problems that can be solved from the network
>>>>>>> e5076d70
export ODEProblem, SDEProblem, DiscreteProblem, JumpProblem, SteadyStateProblem
export @add_constraint, @add_constraints, internal___add___constraint, fix_parameters, @make_hc_template, make_hc_template, steady_states, stability
export bifurcations, bifurcations_grid, bifurcations_grid_2d, bifurcations_diagram_grid
export bif_plot, bif_plot!, bif_scatter, bif_scatter!

end # module<|MERGE_RESOLUTION|>--- conflicted
+++ resolved
@@ -16,7 +16,7 @@
 using LinearAlgebra
 using Plots
 
-const ExprValues = Union{Expr,Symbol,Float64,Int}                   
+const ExprValues = Union{Expr,Symbol,Float64,Int}
 
 include("reaction_network.jl")
 include("maketype.jl")
@@ -27,9 +27,6 @@
 
 # reaction network macro
 export @reaction_network, @reaction_func, @min_reaction_network
-<<<<<<< HEAD
-export addodes!, addsdes!, addjumps!, addequi!, manage_reaction_network!
-=======
 
 # functions to query network properties
 export speciesmap, paramsmap, numspecies, numreactions, numparams
@@ -38,11 +35,12 @@
 export rxtospecies_depgraph, speciestorx_depgraph, rxtorx_depgraph
 
 # functions to add mathematical equations to the network
-export addodes!, addsdes!, addjumps!
+export addodes!, addsdes!, addjumps!, addequi!, manage_reaction_network!
 
 # problems that can be solved from the network
->>>>>>> e5076d70
 export ODEProblem, SDEProblem, DiscreteProblem, JumpProblem, SteadyStateProblem
+
+# tolls for finding equilibrium solutions and bifurcation diagrams.
 export @add_constraint, @add_constraints, internal___add___constraint, fix_parameters, @make_hc_template, make_hc_template, steady_states, stability
 export bifurcations, bifurcations_grid, bifurcations_grid_2d, bifurcations_diagram_grid
 export bif_plot, bif_plot!, bif_scatter, bif_scatter!
